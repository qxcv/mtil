--- conflicted
+++ resolved
@@ -363,11 +363,8 @@
 #               default=8,
 #               help='number of CPU cores to use for sampler in each job')
 @click.argument("spec")
-<<<<<<< HEAD
-def main(spec, suffix, out_dir, ray_connect, ray_ncpus, job_ngpus, dry_run):
-=======
-def main(spec, suffix, ray_connect, ray_ncpus, job_ngpus, job_ngpus_eval):
->>>>>>> 496eb310
+def main(spec, suffix, out_dir, ray_connect, ray_ncpus, job_ngpus,
+         job_ngpus_eval, dry_run):
     """Execute some experiments with Ray."""
     # spin up Ray cluster
     new_cluster = ray_connect is None
@@ -393,15 +390,12 @@
         # we have to run train_cmds first, then test_cmds second
         new_runs = generate_runs(**expt_spec, suffix=suffix, out_dir=out_dir)
         all_runs.extend(new_runs)
-<<<<<<< HEAD
     if dry_run:
         call_remote = RunDummy()
+        call_remote_eval = RunDummy()
     else:
         call_remote = ray.remote(num_gpus=job_ngpus)(run_check)
-=======
-    call_remote = ray.remote(num_gpus=job_ngpus)(run_check)
-    call_remote_eval = ray.remote(num_gpus=job_ngpus_eval)(run_check)
->>>>>>> 496eb310
+        call_remote_eval = ray.remote(num_gpus=job_ngpus_eval)(run_check)
 
     # first launch all train CMDs
     running_train_cmds = collections.OrderedDict()
