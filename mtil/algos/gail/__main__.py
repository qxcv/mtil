--- conflicted
+++ resolved
@@ -1,15 +1,11 @@
 """Main entry point for GAIL algorithm. Separated from actual implementation so
 that parts of the implementation can be pickled."""
 import multiprocessing as mp
-<<<<<<< HEAD
 # 'import readline' is necessary to stop pdb.set_trace() from segfaulting in
 # rl_initialize when importing readline. Problematic import is
 # 'milbench.baselines.saved_trajectories' (putting this import after that means
 # the segfault still happens). Haven't had time to chase down.
-import readline
-=======
 import readline  # noqa: F401
->>>>>>> ddc313b7
 
 import click
 from milbench.baselines.saved_trajectories import (
